--- conflicted
+++ resolved
@@ -86,11 +86,7 @@
 		Shell: common.ShellScriptInfo{
 			Shell:         "bash",
 			Type:          common.NormalShell,
-<<<<<<< HEAD
-			RunnerCommand: "gitlab-runner",
-=======
 			RunnerCommand: "/usr/bin/gitlab-runner-helper",
->>>>>>> aceec36c
 		},
 		ShowHostname:     true,
 		SupportedOptions: []string{"image", "services"},
