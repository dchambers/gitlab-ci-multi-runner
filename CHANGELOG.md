--- conflicted
+++ resolved
@@ -1,9 +1,6 @@
 v 1.2.0 (unreleased)
-<<<<<<< HEAD
 - Add `version` command with extended version information
-=======
 - Make checkout quiet
->>>>>>> 9021555f
 
 v 1.1.0
 - Use Go 1.5
